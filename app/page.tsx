"use client";
import { useState, useEffect, useCallback } from "react";
import Image from "next/image";
import { useMiniKit } from "@coinbase/onchainkit/minikit";
import { useAccount, useWriteContract, useReadContract, useConnect, useDisconnect, useWaitForTransactionReceipt, useSignMessage, useSwitchChain, useChainId, useConnectorClient } from "wagmi";
import { injected } from "wagmi/connectors";
import { v4 as uuidv4 } from "uuid";
import { base, baseSepolia } from "wagmi/chains";
import styles from "./page.module.css";
import { encryptSecretGCM, decryptSecretGCM, validateSecret, cleanSecret } from "../lib/crypto";
import { generateTOTP, getTimeRemaining } from "../lib/totp";
import { AUTHENTICATOR_ABI, AUTHENTICATOR_CONTRACT_ADDRESS } from "../lib/contract";
import { uploadBundleToIPFS, retrieveBundleFromIPFS, createEmptyBundle, uploadImageToIPFS, getIPFSImageURL, type UserTOTPBundle, type TOTPAccount } from "../lib/ipfs";
import { compressImage, isValidImageFile } from "../lib/imageCompression";
import { VAULT_UNLOCK_MESSAGE, isValidSignature } from "../lib/signature";
import QRScanner from "../components/QRScanner";
import { QRScanResult } from "../lib/qrScanner";
import MigrationImport from "../components/MigrationImport";
import ExportModal from "../components/ExportModal";
import { ParsedMigrationAccount } from "../lib/googleAuthMigration";
import { resolveBaseName, formatBaseName } from "../lib/basename";
import { sendSponsoredTransaction } from "../lib/paymaster";

interface DecryptedAccount {
  id: string;
  accountName: string;
  secret: string;
  code: string;
  index: number;
  logoCID?: string;
}

const REQUIRED_CHAIN = (process.env.NEXT_PUBLIC_NETWORK || "testnet") === "mainnet" ? base : baseSepolia;
const REQUIRED_CHAIN_ID = REQUIRED_CHAIN.id;

export default function Home() {
  const { isFrameReady, setFrameReady } = useMiniKit();
  const { address, isConnected } = useAccount();
  const { connect } = useConnect();
  const { disconnect } = useDisconnect();
  const chainId = useChainId();
  const { switchChain, isPending: isSwitchingChain } = useSwitchChain();
  const { data: connectorClient } = useConnectorClient();
  
  const [accounts, setAccounts] = useState<DecryptedAccount[]>([]);
  const [timeRemaining, setTimeRemaining] = useState(30);
  const [showAddModal, setShowAddModal] = useState(false);
  const [showQRScanner, setShowQRScanner] = useState(false);
  const [showMigrationImport, setShowMigrationImport] = useState(false);
  const [showExportModal, setShowExportModal] = useState(false);
  const [migrationAccounts, setMigrationAccounts] = useState<ParsedMigrationAccount[]>([]);
  const [newAccountName, setNewAccountName] = useState("");
  const [newSecret, setNewSecret] = useState("");
  const [logoFile, setLogoFile] = useState<File | null>(null);
  const [logoPreview, setLogoPreview] = useState<string | null>(null);
  const [error, setError] = useState("");
  const [isLoading, setIsLoading] = useState(false);
  const [uploadingToIPFS, setUploadingToIPFS] = useState(false);
  const [pendingTxHash, setPendingTxHash] = useState<`0x${string}` | undefined>();
  const [copiedIndex, setCopiedIndex] = useState<number | null>(null);
  const [vaultSignature, setVaultSignature] = useState<string | null>(null);
  const [isVaultUnlocked, setIsVaultUnlocked] = useState(false);
  const [isUnlocking, setIsUnlocking] = useState(false);
  const [baseName, setBaseName] = useState<string | null>(null);
  const [isResolvingBaseName, setIsResolvingBaseName] = useState(false);


  useEffect(() => {
    if (!isFrameReady) {
      setFrameReady();
    }
  }, [setFrameReady, isFrameReady]);

  useEffect(() => {
    const resolveWalletBaseName = async () => {
      if (!address || !isConnected) {
        setBaseName(null);
        return;
      }

      setIsResolvingBaseName(true);
      try {
        const resolvedBaseName = await resolveBaseName(address);
        setBaseName(resolvedBaseName);
      } catch {
        setBaseName(null);
      } finally {
        setIsResolvingBaseName(false);
      }
    };

    resolveWalletBaseName();
  }, [address, isConnected]);

  useEffect(() => {
    if (!isConnected && isFrameReady) {
      connect({ connector: injected() });
    }
  }, [isConnected, isFrameReady, connect]);

  const { writeContract, data: writeData, error: writeError, isPending: isWritePending, reset: resetWrite } = useWriteContract();
  const { signMessage, data: signature, error: signError, isPending: isSignPending } = useSignMessage();

  // Function to reset application state after transaction cancellation or error
  const resetApplicationState = useCallback(() => {
    setIsLoading(false);
    setUploadingToIPFS(false);
    setPendingTxHash(undefined);
    setError("");
    resetWrite();
  }, [resetWrite]);

  // Function to safely close modals with state cleanup
  const closeModalSafely = useCallback((modalType: 'add' | 'qr' | 'migration' | 'export') => {
    if (isLoading || isWritePending) {
      return; // Don't close during loading
    }

    switch (modalType) {
      case 'add':
        setShowAddModal(false);
        setNewAccountName("");
        setNewSecret("");
        setLogoFile(null);
        setLogoPreview(null);
        setError("");
        break;
      case 'qr':
        setShowQRScanner(false);
        break;
      case 'migration':
        setShowMigrationImport(false);
        setMigrationAccounts([]);
        break;
      case 'export':
        setShowExportModal(false);
        break;
    }
  }, [isLoading, isWritePending]);

  // Handle escape key for modal closing
  useEffect(() => {
    const handleEscapeKey = (event: KeyboardEvent) => {
      if (event.key === 'Escape') {
        if (showAddModal) {
          closeModalSafely('add');
        } else if (showQRScanner) {
          closeModalSafely('qr');
        } else if (showMigrationImport) {
          closeModalSafely('migration');
        } else if (showExportModal) {
          closeModalSafely('export');
        }
      }
    };

    document.addEventListener('keydown', handleEscapeKey);
    return () => document.removeEventListener('keydown', handleEscapeKey);
  }, [showAddModal, showQRScanner, showMigrationImport, showExportModal, isLoading, isWritePending, closeModalSafely]);

  useEffect(() => {
    if (!isConnected) {
      setVaultSignature(null);
      setIsVaultUnlocked(false);
      setAccounts([]);
    }
  }, [isConnected]);

  useEffect(() => {
    if (signature) {
      if (!isValidSignature(signature)) {
        setError("Invalid signature received");
        setIsUnlocking(false);
        return;
      }

      setVaultSignature(signature);
      setIsVaultUnlocked(true);
      setIsUnlocking(false);
    }
  }, [signature]);

  useEffect(() => {
    if (signError) {
      setError(`Failed to unlock vault: ${signError.message}`);
      setIsUnlocking(false);
    }
  }, [signError]);

  // Handle write contract errors
  useEffect(() => {
    if (writeError) {
      setError(`Transaction failed: ${writeError.message}`);
      resetApplicationState();
    }
  }, [writeError, resetApplicationState]);
  
  useEffect(() => {
    if (writeData && !pendingTxHash) {
      setPendingTxHash(writeData);
    }
  }, [writeData, pendingTxHash]);
  
  const { isSuccess: isTxConfirmed, isLoading: isTxPending, error: txError, data: _txReceipt } = useWaitForTransactionReceipt({
    hash: pendingTxHash,
    query: {
      enabled: !!pendingTxHash,
    },
  });
  
  const { data: userData, refetch: refetchUserData, error: _readError, isLoading: _isReadLoading } = useReadContract({
    address: AUTHENTICATOR_CONTRACT_ADDRESS as `0x${string}`,
    abi: AUTHENTICATOR_ABI,
    functionName: "getUserData",
    account: address,
    args: [],
    query: {
      enabled: isConnected && !!address,
      refetchInterval: false,
      staleTime: 0,
      gcTime: 0,
    },
  });
  
  const userBundleCID = userData?.exists ? userData.ipfsCID : null;
  
  const loadAccounts = useCallback(async () => {
    if (!userBundleCID || !address || !vaultSignature) {
      setAccounts([]);
      return;
    }

    try {
      const bundle: UserTOTPBundle = await retrieveBundleFromIPFS(userBundleCID, vaultSignature);
      const decrypted: DecryptedAccount[] = [];
      
      for (let i = 0; i < bundle.accounts.length; i++) {
        const account = bundle.accounts[i];
        try {
          const decryptedSecret = await decryptSecretGCM(
            account.encryptedSecret,
            account.iv,
            account.salt,
            vaultSignature
          );
          
          const code = generateTOTP(decryptedSecret, account.accountName);
          
          decrypted.push({
            id: account.id,
            accountName: account.accountName,
            secret: decryptedSecret,
            code,
            index: i,
            logoCID: account.logoCID,
          });
        } catch {
        }
      }
      
      setAccounts(decrypted);
    } catch {
      setAccounts([]);
    }
  }, [userBundleCID, address, vaultSignature]);

  useEffect(() => {
    loadAccounts();
  }, [loadAccounts]);

  // Handle transaction errors
  useEffect(() => {
    if (txError) {
      setError(`Transaction failed: ${txError.message}`);
      resetApplicationState();
    }
  }, [txError, resetApplicationState]);

  useEffect(() => {
    if (isTxConfirmed && pendingTxHash) {
      setTimeout(async () => {
        await refetchUserData();
        
        setPendingTxHash(undefined);
        resetWrite();
        setShowAddModal(false);
        setNewAccountName("");
        setNewSecret("");
        setLogoFile(null);
        setLogoPreview(null);
        setIsLoading(false);
        setUploadingToIPFS(false);
      }, 2000);
    }
  }, [isTxConfirmed, pendingTxHash, address, refetchUserData, resetWrite]);

  useEffect(() => {
    const interval = setInterval(() => {
      const remaining = getTimeRemaining();
      setTimeRemaining(remaining);

      if (remaining === 30 && accounts.length > 0) {
        setAccounts((prev) =>
          prev.map((account) => ({
            ...account,
            code: generateTOTP(account.secret, account.accountName),
          }))
        );
      }
    }, 1000);

    return () => clearInterval(interval);
  }, [accounts.length]);

  const ensureCorrectNetwork = async (): Promise<boolean> => {
    if (!isConnected || !address) {
      setError("Please connect your wallet first");
      return false;
    }

    if (chainId !== REQUIRED_CHAIN_ID) {
      try {
        setError(`Please switch to ${REQUIRED_CHAIN.name} to continue`);
        await switchChain({ chainId: REQUIRED_CHAIN_ID });
        setError("");
        return true;
      } catch (err) {
        if (err instanceof Error) {
          setError(`Failed to switch network: ${err.message}`);
        } else {
          setError(`Please switch to ${REQUIRED_CHAIN.name} network to continue`);
        }
        return false;
      }
    }

    return true;
  };

  const handleLogoChange = async (e: React.ChangeEvent<HTMLInputElement>) => {
    const file = e.target.files?.[0];
    if (!file) {
      setLogoFile(null);
      setLogoPreview(null);
      return;
    }

    if (!isValidImageFile(file)) {
      setError("Invalid image file. Please upload a JPEG, PNG, GIF, or WebP image under 10MB.");
      return;
    }

    setLogoFile(file);
    
    // Create preview
    const reader = new FileReader();
    reader.onloadend = () => {
      setLogoPreview(reader.result as string);
    };
    reader.readAsDataURL(file);
  };

  const handleAddAccount = async (e: React.FormEvent) => {
    e.preventDefault();
    setError("");

    if (!address) {
      setError("Please connect your wallet first");
      return;
    }

    if (!newAccountName.trim()) {
      setError("Please enter an account name");
      return;
    }

    if (!newSecret.trim()) {
      setError("Please enter a 2FA secret");
      return;
    }

    const cleanedSecret = cleanSecret(newSecret);
    
    if (!validateSecret(cleanedSecret)) {
      setError("Invalid 2FA secret format. Please enter a valid base32 encoded secret.");
      return;
    }

    const isOnCorrectNetwork = await ensureCorrectNetwork();
    if (!isOnCorrectNetwork) {
      return;
    }

    try {
      setIsLoading(true);
      setUploadingToIPFS(true);
      setError("");
      
      let bundle: UserTOTPBundle;
      if (userBundleCID && userBundleCID !== "") {
        bundle = await retrieveBundleFromIPFS(userBundleCID, vaultSignature!);
      } else {
        bundle = createEmptyBundle(address);
      }
      
      let logoCID: string | undefined;
      if (logoFile) {
        const compressedLogo = await compressImage(logoFile, {
          maxSizeMB: 0.5,
          maxWidthOrHeight: 512,
        });
        logoCID = await uploadImageToIPFS(compressedLogo, newAccountName.trim());
      }

      const { encrypted, iv, salt } = await encryptSecretGCM(cleanedSecret, vaultSignature!);

      const newAccount: TOTPAccount = {
        id: uuidv4(),
        accountName: newAccountName.trim(),
        encryptedSecret: encrypted,
        algorithm: "SHA1",
        period: 30,
        digits: 6,
        timestamp: Date.now(),
        iv,
        salt,
        logoCID,
      };

      bundle.accounts.push(newAccount);
      bundle.lastUpdated = Date.now();

      const newBundleCID = await uploadBundleToIPFS(bundle, vaultSignature!, userBundleCID);
      setUploadingToIPFS(false);

      // Try to use paymaster-sponsored transaction if available
      let txHash: `0x${string}` | undefined;
      console.log("🔍 Add Account Transaction Debug Info:");
      console.log("- Connector Client:", connectorClient ? "✅ Available" : "❌ Not available");
      console.log("- Paymaster URL:", process.env.PAYMASTER_ENDPOINT_TESTNET ? "✅ Configured" : "❌ Not configured");
      console.log("- Bundle CID:", newBundleCID);
      
      try {
        if (connectorClient && process.env.PAYMASTER_ENDPOINT_TESTNET) {
          console.log("🚀 Attempting paymaster-sponsored transaction...");
          const result = await sendSponsoredTransaction(
            connectorClient,
            address,
            AUTHENTICATOR_CONTRACT_ADDRESS,
            AUTHENTICATOR_ABI,
            "setUserData",
            [newBundleCID]
          );
          txHash = result as `0x${string}`;
          setPendingTxHash(txHash);
          console.log("✅ Paymaster transaction successful:", txHash);
        } else {
          console.log("⚠️ Paymaster not available, using regular transaction...");
          // Fall back to regular transaction
          await writeContract({
            address: AUTHENTICATOR_CONTRACT_ADDRESS as `0x${string}`,
            abi: AUTHENTICATOR_ABI,
            functionName: "setUserData",
            args: [newBundleCID],
          });
        }
      } catch (paymasterError) {
<<<<<<< HEAD
        console.warn("Paymaster transaction failed, falling back to regular transaction:", paymasterError);
        try {
          // Fall back to regular transaction
          await writeContract({
            address: AUTHENTICATOR_CONTRACT_ADDRESS as `0x${string}`,
            abi: AUTHENTICATOR_ABI,
            functionName: "setUserData",
            args: [newBundleCID],
          });
        } catch (fallbackError) {
          throw new Error(`Both paymaster and regular transactions failed: ${fallbackError instanceof Error ? fallbackError.message : 'Unknown error'}`);
        }
=======
        console.warn("❌ Paymaster transaction failed, falling back to regular transaction:", paymasterError);
        // Fall back to regular transaction
        await writeContract({
          address: AUTHENTICATOR_CONTRACT_ADDRESS as `0x${string}`,
          abi: AUTHENTICATOR_ABI,
          functionName: "setUserData",
          args: [newBundleCID],
        });
>>>>>>> 8118937c
      }
      
    } catch (err: unknown) {
      if (err instanceof Error) {
        setError(`Failed to add account: ${err.message}`);
      } else {
        setError("Failed to add account. Please try again.");
      }
      setIsLoading(false);
      setUploadingToIPFS(false);
    }
  };

  const handleDeleteAccount = async (index: number) => {
    if (!address) return;

    const isOnCorrectNetwork = await ensureCorrectNetwork();
    if (!isOnCorrectNetwork) {
      return;
    }

    try {
      setIsLoading(true);
      
      const accountToDelete = accounts.find(acc => acc.index === index);
      if (!accountToDelete) {
        setIsLoading(false);
        return;
      }
      
      if (!userBundleCID || userBundleCID === "") {
        setIsLoading(false);
        return;
      }
      
      const bundle = await retrieveBundleFromIPFS(userBundleCID, vaultSignature!);
      
      bundle.accounts = bundle.accounts.filter(acc => acc.id !== accountToDelete.id);
      bundle.lastUpdated = Date.now();
      
      const newBundleCID = await uploadBundleToIPFS(bundle, vaultSignature!, userBundleCID);
      
      // Try to use paymaster-sponsored transaction if available
      let txHash: `0x${string}` | undefined;
      console.log("🔍 Delete Account Transaction Debug Info:");
      console.log("- Connector Client:", connectorClient ? "✅ Available" : "❌ Not available");
      console.log("- Paymaster URL:", process.env.PAYMASTER_ENDPOINT_TESTNET ? "✅ Configured" : "❌ Not configured");
      console.log("- Bundle CID:", newBundleCID);
      
      try {
        if (connectorClient && process.env.PAYMASTER_ENDPOINT_TESTNET) {
          console.log("🚀 Attempting paymaster-sponsored transaction...");
          const result = await sendSponsoredTransaction(
            connectorClient,
            address,
            AUTHENTICATOR_CONTRACT_ADDRESS,
            AUTHENTICATOR_ABI,
            "setUserData",
            [newBundleCID]
          );
          txHash = result as `0x${string}`;
          setPendingTxHash(txHash);
          console.log("✅ Paymaster transaction successful:", txHash);
        } else {
          console.log("⚠️ Paymaster not available, using regular transaction...");
          // Fall back to regular transaction
          await writeContract({
            address: AUTHENTICATOR_CONTRACT_ADDRESS as `0x${string}`,
            abi: AUTHENTICATOR_ABI,
            functionName: "setUserData",
            args: [newBundleCID],
          });
        }
      } catch (paymasterError) {
<<<<<<< HEAD
        console.warn("Paymaster transaction failed, falling back to regular transaction:", paymasterError);
        try {
          // Fall back to regular transaction
          await writeContract({
            address: AUTHENTICATOR_CONTRACT_ADDRESS as `0x${string}`,
            abi: AUTHENTICATOR_ABI,
            functionName: "setUserData",
            args: [newBundleCID],
          });
        } catch (fallbackError) {
          throw new Error(`Both paymaster and regular transactions failed: ${fallbackError instanceof Error ? fallbackError.message : 'Unknown error'}`);
        }
=======
        console.warn("❌ Paymaster transaction failed, falling back to regular transaction:", paymasterError);
        // Fall back to regular transaction
        await writeContract({
          address: AUTHENTICATOR_CONTRACT_ADDRESS as `0x${string}`,
          abi: AUTHENTICATOR_ABI,
          functionName: "setUserData",
          args: [newBundleCID],
        });
>>>>>>> 8118937c
      }

    } catch (err: unknown) {
      if (err instanceof Error) {
        setError(`Failed to delete account: ${err.message}`);
      } else {
        setError("Failed to delete account. Please try again.");
      }
      setIsLoading(false);
    }
  };

  const formatAddress = (addr: string) => {
    return `${addr.slice(0, 6)}...${addr.slice(-4)}`;
  };

  const copyToClipboard = (code: string, index?: number) => {
    navigator.clipboard.writeText(code);
    if (typeof index === 'number') {
      setCopiedIndex(index);
      setTimeout(() => setCopiedIndex(null), 1200);
    }
  };

  const handleConnect = () => {
    connect({ connector: injected() });
  };


  const handleDisconnect = () => {
    disconnect();
  };

  const handleUnlockVault = async () => {
    if (!isConnected || !address) {
      setError("Please connect your wallet first");
      return;
    }

    try {
      setIsUnlocking(true);
      setError("");

      signMessage({ message: VAULT_UNLOCK_MESSAGE });
      
    } catch (err) {
      if (err instanceof Error) {
        setError(`Failed to unlock vault: ${err.message}`);
      } else {
        setError("Failed to unlock vault. Please try again.");
      }
      setIsUnlocking(false);
    }
  };

  const handleLockVault = () => {
    setVaultSignature(null);
    setIsVaultUnlocked(false);
    setAccounts([]);
  };

  const handleQRScanSuccess = useCallback((result: QRScanResult) => {
    if (result.success) {
      if (result.migrationData && result.migrationData.accounts) {
        setMigrationAccounts(result.migrationData.accounts);
        setShowQRScanner(false);
        setShowMigrationImport(true);
      } else if (result.data) {
        setNewSecret(result.data.secret);
        if (result.data.account && result.data.account !== 'Scanned Account') {
          setNewAccountName(result.data.account);
        } else if (result.data.issuer && result.data.issuer !== 'Unknown') {
          setNewAccountName(result.data.issuer);
        }
        setShowQRScanner(false);
      }
    }
  }, []);

  const handleMigrationImport = async (selectedAccounts: ParsedMigrationAccount[]) => {
    if (!address || !vaultSignature) {
      setError("Please connect your wallet and unlock vault first");
      return;
    }

    const isOnCorrectNetwork = await ensureCorrectNetwork();
    if (!isOnCorrectNetwork) {
      return;
    }

    try {
      setIsLoading(true);
      setUploadingToIPFS(true);
      setError("");

      let bundle: UserTOTPBundle;
      if (userBundleCID && userBundleCID !== "") {
        bundle = await retrieveBundleFromIPFS(userBundleCID, vaultSignature);
      } else {
        bundle = createEmptyBundle(address);
      }

      for (const account of selectedAccounts) {
        const { encrypted, iv, salt } = await encryptSecretGCM(account.secret, vaultSignature);

        const newAccount: TOTPAccount = {
          id: uuidv4(),
          accountName: account.accountName,
          encryptedSecret: encrypted,
          algorithm: account.algorithm,
          period: 30,
          digits: account.digits,
          timestamp: Date.now(),
          iv,
          salt,
        };

        bundle.accounts.push(newAccount);
      }

      bundle.lastUpdated = Date.now();

      const newBundleCID = await uploadBundleToIPFS(bundle, vaultSignature, userBundleCID);
      setUploadingToIPFS(false);

      // Try to use paymaster-sponsored transaction if available
      let txHash: `0x${string}` | undefined;
      try {
        if (connectorClient && process.env.PAYMASTER_ENDPOINT_TESTNET) {
          const result = await sendSponsoredTransaction(
            connectorClient,
            address,
            AUTHENTICATOR_CONTRACT_ADDRESS,
            AUTHENTICATOR_ABI,
            "setUserData",
            [newBundleCID]
          );
          txHash = result as `0x${string}`;
          setPendingTxHash(txHash);
        } else {
          // Fall back to regular transaction
          await writeContract({
            address: AUTHENTICATOR_CONTRACT_ADDRESS as `0x${string}`,
            abi: AUTHENTICATOR_ABI,
            functionName: "setUserData",
            args: [newBundleCID],
          });
        }
      } catch (paymasterError) {
        console.warn("Paymaster transaction failed, falling back to regular transaction:", paymasterError);
        try {
          // Fall back to regular transaction
          await writeContract({
            address: AUTHENTICATOR_CONTRACT_ADDRESS as `0x${string}`,
            abi: AUTHENTICATOR_ABI,
            functionName: "setUserData",
            args: [newBundleCID],
          });
        } catch (fallbackError) {
          throw new Error(`Both paymaster and regular transactions failed: ${fallbackError instanceof Error ? fallbackError.message : 'Unknown error'}`);
        }
      }

      setShowMigrationImport(false);
      setMigrationAccounts([]);
    } catch (err: unknown) {
      if (err instanceof Error) {
        setError(`Failed to import accounts: ${err.message}`);
      } else {
        setError("Failed to import accounts. Please try again.");
      }
      setIsLoading(false);
      setUploadingToIPFS(false);
    }
  };

  return (
    <div className={styles.container}>
      <div className={styles.header}>
        <div className={styles.brand}>
          <Image src="/logo.png" alt="Base Auth" width={32} height={32} className={styles.headerLogo} />
          <h1 className={styles.title}>
            <span className={styles.titleBase}>BASE</span>
            <span className={styles.titleAuth}>AUTH</span>
          </h1>
        </div>
        <div className={styles.headerActions}>
          {isConnected && address ? (
            <div 
              className={styles.walletInfo}
              onClick={handleDisconnect}
              style={{ cursor: 'pointer' }}
              title="Click to disconnect"
            >
              <span>🔗</span>
              <span className={styles.walletAddress}>
                {isResolvingBaseName ? (
                  <span style={{ display: 'inline-flex', alignItems: 'center', gap: '0.25rem' }}>
                    <span className={styles.spinner} aria-hidden />
                    Resolving...
                  </span>
                ) : baseName ? (
                  <span title={`${formatBaseName(baseName)} (${formatAddress(address)})`} style={{ color: '#0000ff' }}>
                    {formatBaseName(baseName)}
                  </span>
                ) : (
                  formatAddress(address)
                )}
              </span>
            </div>
          ) : (
            <button className={styles.connectButton} onClick={handleConnect}>
              Connect Wallet
            </button>
          )}
        </div>
      </div>

      {isTxPending && (
        <div className={styles.toast} role="status" aria-live="polite">
          Pending transaction
        </div>
      )}

      {!isConnected ? (
        <div className={styles.emptyState}>
          <div className={styles.emptyIcon}>🔐</div>
          <h2 className={styles.emptyTitle}>Connect Your Wallet</h2>
          <p className={styles.emptyDescription}>
            Connect your wallet to start managing your 2FA accounts securely with IPFS.
          </p>
        </div>
      ) : !isVaultUnlocked ? (
        <div className={styles.emptyState}>
          <div className={styles.emptyIcon}>🔒</div>
          <h2 className={styles.emptyTitle}>Vault Locked</h2>
          <p className={styles.emptyDescription}>
            Click &apos;Unlock Vault&apos; to view your 2FA accounts. Your signature is required for security.
          </p>
          <button
            className={styles.connectButton}
            onClick={handleUnlockVault}
            disabled={isUnlocking || isSignPending}
            type="button"
          >
            {isUnlocking || isSignPending ? (
              <span style={{ display: 'inline-flex', alignItems: 'center', gap: '0.5rem' }}>
                <span className={styles.spinner} aria-hidden />
                Unlocking...
              </span>
            ) : (
              'Unlock Vault'
            )}
          </button>
        </div>
      ) : accounts.length === 0 ? (
        <div className={styles.emptyState}>
          <div className={styles.emptyIcon}>🔑</div>
          <h2 className={styles.emptyTitle}>No 2FA Accounts Yet</h2>
          <p className={styles.emptyDescription}>
            Add your first 2FA account. Data is encrypted and stored on IPFS.
          </p>
          <button
            className={styles.connectButton}
            onClick={() => setShowAddModal(true)}
            type="button"
          >
            Add Account
          </button>
        </div>
      ) : (
        <div className={styles.accountsList}>
          {accounts.map((account) => (
            <div key={account.index} className={styles.accountCard}>
              <button
                className={styles.deleteButton}
                onClick={() => handleDeleteAccount(account.index)}
                disabled={isLoading}
                type="button"
                title="Delete account"
              >
                ✕
              </button>
              <div className={styles.accountInfo}>
                <div className={styles.accountHeader}>
                  {account.logoCID && (
                    <Image
                      src={getIPFSImageURL(account.logoCID)}
                      alt={`${account.accountName} logo`}
                      width={32}
                      height={32}
                      className={styles.accountLogo}
                      onError={(e) => {
                        // Hide logo if it fails to load
                        (e.target as HTMLImageElement).style.display = 'none';
                      }}
                    />
                  )}
                  <div className={styles.accountName}>{account.accountName}</div>
                </div>
                <div className={styles.codeDisplay}>
                  <button
                    className={styles.code}
                    onClick={() => copyToClipboard(account.code, account.index)}
                    title="Click to copy"
                    type="button"
                  >
                    {account.code}
                  </button>
                  {copiedIndex === account.index && (
                    <span className={styles.copiedBadge} aria-live="polite">Copied</span>
                  )}
                  <div className={styles.timer}>
                    <div className={styles.pixelProgress} aria-label="TOTP timer" role="progressbar"
                      aria-valuemin={0} aria-valuemax={30} aria-valuenow={timeRemaining}
                    >
                      <div className={styles.pixelFill} style={{ width: `${((30 - timeRemaining) / 30) * 100}%` }} />
                      <div className={styles.pixelGrid} />
                      <div className={styles.pixelCap} style={{ left: `calc(${((30 - timeRemaining) / 30) * 100}% - var(--pixel-size) / 2)` }} />
                    </div>
                    <div className={styles.timerTextInline}>{timeRemaining}s</div>
                  </div>
                </div>
              </div>
            </div>
          ))}
        </div>
      )}

      {isConnected && isVaultUnlocked && (
        <button
          className={styles.addButton}
          onClick={() => setShowAddModal(true)}
          disabled={isLoading}
          type="button"
          title="Add new 2FA account"
        >
          +
        </button>
      )}

      {isConnected && isVaultUnlocked && (
        <button
          className={styles.lockButton}
          onClick={handleLockVault}
          type="button"
          title="Lock vault"
        >
          🔒
        </button>
      )}

      {isConnected && isVaultUnlocked && accounts.length > 0 && (
        <button
          className={styles.exportButton}
          onClick={() => setShowExportModal(true)}
          type="button"
          title="Export accounts"
        >
          📤
        </button>
      )}

      {showAddModal && (
        <div className={styles.modal} onClick={() => closeModalSafely('add')}>
          <div className={styles.modalContent} onClick={(e) => e.stopPropagation()}>
            <div className={styles.sheetHandle} aria-hidden />
            <div className={styles.modalHeader}>
              <h2 className={styles.modalTitle}>Add 2FA Account</h2>
              <button
                className={styles.closeButton}
                onClick={() => closeModalSafely('add')}
                disabled={isLoading || isWritePending}
                type="button"
              >
                ✕
              </button>
            </div>

            <form onSubmit={handleAddAccount} className={styles.form}>
              <div className={styles.formGroup}>
                <label htmlFor="accountName" className={styles.label}>
                  Account Name
                </label>
                <input
                  id="accountName"
                  type="text"
                  placeholder="e.g., Google, GitHub, Twitter"
                  value={newAccountName}
                  onChange={(e) => setNewAccountName(e.target.value)}
                  className={styles.input}
                  disabled={isLoading}
                />
              </div>

              <div className={styles.formGroup}>
                <label htmlFor="secret" className={styles.label}>
                  2FA Secret Key
                </label>
                <textarea
                  id="secret"
                  placeholder="Paste your 2FA secret key here (base32 encoded)"
                  value={newSecret}
                  onChange={(e) => setNewSecret(e.target.value)}
                  className={styles.textarea}
                  disabled={isLoading}
                />
                <p className={styles.hint}>
                  The secret is encrypted with AES-256-GCM and stored on IPFS.
                  Only the IPFS CID is stored on-chain.
                </p>
              </div>

              <div className={styles.formGroup}>
                <label className={styles.label}>
                  Import or Scan:
                </label>
                <button
                  type="button"
                  className={styles.scanButton}
                  onClick={() => setShowQRScanner(true)}
                  disabled={isLoading}
                  title="Scan QR code"
                >
                  📷 Scan QR Code
                </button>
              </div>

              <div className={styles.formGroup}>
                <label htmlFor="logo" className={styles.label}>
                  Logo (Optional)
                </label>
                <input
                  id="logo"
                  type="file"
                  accept="image/jpeg,image/jpg,image/png,image/gif,image/webp"
                  onChange={handleLogoChange}
                  className={styles.fileInput}
                  disabled={isLoading}
                />
                {logoPreview && (
                  <div className={styles.logoPreview}>
                    <Image src={logoPreview} alt="Logo preview" width={64} height={64} className={styles.logoPreviewImage} />
                    <button
                      type="button"
                      className={styles.removeLogoButton}
                      onClick={() => {
                        setLogoFile(null);
                        setLogoPreview(null);
                        const input = document.getElementById('logo') as HTMLInputElement;
                        if (input) input.value = '';
                      }}
                      disabled={isLoading}
                    >
                      Remove
                    </button>
                  </div>
                )}
                <p className={styles.hint}>
                  Logo will be compressed and stored on IPFS. Max 10MB, recommended 512x512px.
                </p>
              </div>

              {error && <div className={styles.error}>{error}</div>}

              {uploadingToIPFS && (
                <div className={styles.info}>
                  Uploading encrypted data to IPFS...
                </div>
              )}

              <button type="submit" className={styles.submitButton} disabled={isLoading || isSwitchingChain}>
                {isSwitchingChain ? (
                  <span style={{ display: 'inline-flex', alignItems: 'center', gap: '0.5rem' }}>
                    <span className={styles.spinner} aria-hidden />
                    Switching Network...
                  </span>
                ) : isLoading ? (
                  <span style={{ display: 'inline-flex', alignItems: 'center', gap: '0.5rem' }}>
                    <span className={styles.spinner} aria-hidden />
                    {uploadingToIPFS ? 'Uploading to IPFS...' : 'Adding...'}
                  </span>
                ) : (
                  'Add Account'
                )}
              </button>
            </form>
          </div>
        </div>
      )}

      <QRScanner
        isOpen={showQRScanner}
        onClose={() => setShowQRScanner(false)}
        onScanSuccess={handleQRScanSuccess}
      />

      <MigrationImport
        isOpen={showMigrationImport}
        accounts={migrationAccounts}
        onClose={() => {
          setShowMigrationImport(false);
          setMigrationAccounts([]);
        }}
        onImport={handleMigrationImport}
        isLoading={isLoading}
      />

      <ExportModal
        isOpen={showExportModal}
        accounts={accounts.map(acc => ({
          accountName: acc.accountName,
          secret: acc.secret,
        }))}
        onClose={() => setShowExportModal(false)}
      />
    </div>
  );
}<|MERGE_RESOLUTION|>--- conflicted
+++ resolved
@@ -465,7 +465,6 @@
           });
         }
       } catch (paymasterError) {
-<<<<<<< HEAD
         console.warn("Paymaster transaction failed, falling back to regular transaction:", paymasterError);
         try {
           // Fall back to regular transaction
@@ -478,16 +477,6 @@
         } catch (fallbackError) {
           throw new Error(`Both paymaster and regular transactions failed: ${fallbackError instanceof Error ? fallbackError.message : 'Unknown error'}`);
         }
-=======
-        console.warn("❌ Paymaster transaction failed, falling back to regular transaction:", paymasterError);
-        // Fall back to regular transaction
-        await writeContract({
-          address: AUTHENTICATOR_CONTRACT_ADDRESS as `0x${string}`,
-          abi: AUTHENTICATOR_ABI,
-          functionName: "setUserData",
-          args: [newBundleCID],
-        });
->>>>>>> 8118937c
       }
       
     } catch (err: unknown) {
@@ -562,7 +551,6 @@
           });
         }
       } catch (paymasterError) {
-<<<<<<< HEAD
         console.warn("Paymaster transaction failed, falling back to regular transaction:", paymasterError);
         try {
           // Fall back to regular transaction
@@ -575,16 +563,6 @@
         } catch (fallbackError) {
           throw new Error(`Both paymaster and regular transactions failed: ${fallbackError instanceof Error ? fallbackError.message : 'Unknown error'}`);
         }
-=======
-        console.warn("❌ Paymaster transaction failed, falling back to regular transaction:", paymasterError);
-        // Fall back to regular transaction
-        await writeContract({
-          address: AUTHENTICATOR_CONTRACT_ADDRESS as `0x${string}`,
-          abi: AUTHENTICATOR_ABI,
-          functionName: "setUserData",
-          args: [newBundleCID],
-        });
->>>>>>> 8118937c
       }
 
     } catch (err: unknown) {
