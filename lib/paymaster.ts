import { encodeFunctionData, numberToHex, type Abi } from 'viem';
import { base, baseSepolia } from 'viem/chains';

const NETWORK = process.env.NEXT_PUBLIC_NETWORK || "testnet";
const CHAIN = NETWORK === "mainnet" ? base : baseSepolia;

/**
 * Send a sponsored transaction using paymaster service
 * @param provider - The EIP-1193 provider from wallet
 * @param fromAddress - The sender's address
 * @param contractAddress - The contract address to interact with
 * @param abi - The contract ABI
 * @param functionName - The function to call
 * @param args - The function arguments
 * @returns The transaction hash
 */
export async function sendSponsoredTransaction(
  // eslint-disable-next-line @typescript-eslint/no-explicit-any
  provider: any,
  fromAddress: string,
  contractAddress: string,
  abi: Abi,
  functionName: string,
  args: unknown[]
): Promise<string> {
  // Get paymaster service URL from environment
  const paymasterServiceUrl = process.env.NEXT_PUBLIC_PAYMASTER_ENDPOINT_TESTNET;
  
  console.log("🔧 Paymaster Debug Info:");
  console.log("- Paymaster URL:", paymasterServiceUrl ? "✅ Configured" : "❌ Not configured");
  console.log("- From Address:", fromAddress);
  console.log("- Contract Address:", contractAddress);
  console.log("- Function:", functionName);
  console.log("- Args:", args);
  console.log("- Is Sponsored:", "✅ true");
  
  if (!paymasterServiceUrl) {
    throw new Error("Paymaster service URL not configured. Please set NEXT_PUBLIC_PAYMASTER_ENDPOINT_TESTNET");
  }

  // Encode the function call
  const data = encodeFunctionData({
    abi,
    functionName,
    args,
  });

  console.log("- Encoded Data:", data);

  // Prepare the transaction call
  const calls = [
    {
      to: contractAddress,
      value: '0x0',
      data,
    }
  ];

  const walletSendCallsParams = {
    version: '1.0',
    chainId: numberToHex(CHAIN.id),
    from: fromAddress,
    calls,
    isSponsored: true,
    capabilities: {
      paymasterService: {
        url: paymasterServiceUrl
      }
    }
  };

  console.log("- Wallet SendCalls Params:", JSON.stringify(walletSendCallsParams, null, 2));

  try {
    // Send the transaction with paymaster capabilities
    console.log("🚀 Sending sponsored transaction...");
    const result = await provider.request({
      method: 'wallet_sendCalls',
      params: [walletSendCallsParams]
    });

    console.log("✅ Sponsored transaction successful:", result);
<<<<<<< HEAD
    
    // wallet_sendCalls returns an object with batchId and txHashes
    // We need to extract the first transaction hash
    if (result && result.txHashes && result.txHashes.length > 0) {
      return result.txHashes[0];
    } else if (typeof result === 'string') {
      // Some implementations might return the hash directly
      return result;
    } else {
      throw new Error("Unexpected response format from wallet_sendCalls");
    }
  } catch (error) {
=======
    return result;
  } catch (error: any) {
>>>>>>> 29174cdc
    console.error("❌ Paymaster transaction failed:", error);
    
    // Check if this is a user cancellation
    const errorMessage = error?.message?.toLowerCase() || '';
    const isUserCancellation = errorMessage.includes('user rejected') || 
                               errorMessage.includes('user denied') || 
                               errorMessage.includes('cancelled') ||
                               errorMessage.includes('rejected') ||
                               error?.code === 4001 ||
                               error?.code === 'ACTION_REJECTED';
    
    if (isUserCancellation) {
      console.log("👤 User cancelled sponsored transaction");
      throw new Error('USER_CANCELLED');
    }
    
    throw error;
  }
}

/**
 * Check if the wallet supports paymaster service
 * @param provider - The EIP-1193 provider from wallet
 * @param address - The user's address
 * @returns Whether paymaster is supported
 */
export async function checkPaymasterSupport(
  // eslint-disable-next-line @typescript-eslint/no-explicit-any
  provider: any,
  address: string
): Promise<boolean> {
  try {
    const capabilities = await provider.request({
      method: 'wallet_getCapabilities',
      params: [address]
    });

    const chainCapabilities = capabilities[CHAIN.id];
    return chainCapabilities?.paymasterService?.supported || false;
  } catch (error) {
    console.error('Failed to check paymaster capabilities:', error);
    return false;
  }
}
<|MERGE_RESOLUTION|>--- conflicted
+++ resolved
@@ -80,7 +80,6 @@
     });
 
     console.log("✅ Sponsored transaction successful:", result);
-<<<<<<< HEAD
     
     // wallet_sendCalls returns an object with batchId and txHashes
     // We need to extract the first transaction hash
@@ -93,10 +92,6 @@
       throw new Error("Unexpected response format from wallet_sendCalls");
     }
   } catch (error) {
-=======
-    return result;
-  } catch (error: any) {
->>>>>>> 29174cdc
     console.error("❌ Paymaster transaction failed:", error);
     
     // Check if this is a user cancellation
